﻿<?xml version="1.0" encoding="utf-8"?>
<Project ToolsVersion="15.0" xmlns="http://schemas.microsoft.com/developer/msbuild/2003">
  <Import Project="$(MSBuildExtensionsPath)\$(MSBuildToolsVersion)\Microsoft.Common.props" Condition="Exists('$(MSBuildExtensionsPath)\$(MSBuildToolsVersion)\Microsoft.Common.props')" />
  <PropertyGroup>
    <Configuration Condition=" '$(Configuration)' == '' ">Debug</Configuration>
    <Platform Condition=" '$(Platform)' == '' ">AnyCPU</Platform>
    <ProjectGuid>{44C64CED-8BCC-46AE-AA1D-310F12775262}</ProjectGuid>
    <OutputType>Library</OutputType>
    <AppDesignerFolder>Properties</AppDesignerFolder>
    <RootNamespace>HintServiceTest</RootNamespace>
    <AssemblyName>HintServiceTest</AssemblyName>
    <TargetFrameworkVersion>v4.8</TargetFrameworkVersion>
    <FileAlignment>512</FileAlignment>
    <Deterministic>true</Deterministic>
    <LangVersion>latest</LangVersion>
  </PropertyGroup>
  <PropertyGroup Condition=" '$(Configuration)|$(Platform)' == 'Debug|AnyCPU' ">
    <DebugSymbols>true</DebugSymbols>
    <DebugType>full</DebugType>
    <Optimize>false</Optimize>
    <OutputPath>bin\Debug\</OutputPath>
    <DefineConstants>DEBUG;TRACE</DefineConstants>
    <ErrorReport>prompt</ErrorReport>
    <WarningLevel>4</WarningLevel>
  </PropertyGroup>
  <PropertyGroup Condition=" '$(Configuration)|$(Platform)' == 'Release|AnyCPU' ">
    <DebugType>pdbonly</DebugType>
    <Optimize>true</Optimize>
    <OutputPath>bin\Release\</OutputPath>
    <DefineConstants>TRACE</DefineConstants>
    <ErrorReport>prompt</ErrorReport>
    <WarningLevel>4</WarningLevel>
  </PropertyGroup>
  <ItemGroup>
    <Reference Include="Assembly-CSharp, Version=0.0.0.0, Culture=neutral, processorArchitecture=MSIL">
      <HintPath>..\packages\ExMod.Exiled.9.5.1\lib\net48\Assembly-CSharp-Publicized.dll</HintPath>
    </Reference>
    <Reference Include="Assembly-CSharp-firstpass">
      <HintPath>..\..\..\SCPSL插件依赖\Master\Assembly-CSharp-firstpass.dll</HintPath>
    </Reference>
<<<<<<< HEAD
    <Reference Include="Assembly-CSharp-Publicized, Version=0.0.0.0, Culture=neutral, processorArchitecture=MSIL">
      <SpecificVersion>False</SpecificVersion>
      <HintPath>..\HintServiceMeow\bin\x64\Release\Assembly-CSharp-Publicized.dll</HintPath>
    </Reference>
    <Reference Include="CommandSystem.Core, Version=0.0.0.0, Culture=neutral, processorArchitecture=MSIL">
      <HintPath>..\packages\ExMod.Exiled.9.5.0\lib\net48\CommandSystem.Core.dll</HintPath>
    </Reference>
    <Reference Include="Exiled.API, Version=9.5.0.0, Culture=neutral, processorArchitecture=AMD64">
      <HintPath>..\packages\ExMod.Exiled.9.5.0\lib\net48\Exiled.API.dll</HintPath>
    </Reference>
    <Reference Include="Exiled.CreditTags, Version=9.5.0.0, Culture=neutral, processorArchitecture=AMD64">
      <HintPath>..\packages\ExMod.Exiled.9.5.0\lib\net48\Exiled.CreditTags.dll</HintPath>
    </Reference>
    <Reference Include="Exiled.CustomItems, Version=9.5.0.0, Culture=neutral, processorArchitecture=AMD64">
      <HintPath>..\packages\ExMod.Exiled.9.5.0\lib\net48\Exiled.CustomItems.dll</HintPath>
    </Reference>
    <Reference Include="Exiled.CustomRoles, Version=9.5.0.0, Culture=neutral, processorArchitecture=AMD64">
      <HintPath>..\packages\ExMod.Exiled.9.5.0\lib\net48\Exiled.CustomRoles.dll</HintPath>
    </Reference>
    <Reference Include="Exiled.Events, Version=9.5.0.0, Culture=neutral, processorArchitecture=AMD64">
      <HintPath>..\packages\ExMod.Exiled.9.5.0\lib\net48\Exiled.Events.dll</HintPath>
    </Reference>
    <Reference Include="Exiled.Loader, Version=9.5.0.0, Culture=neutral, processorArchitecture=AMD64">
      <HintPath>..\packages\ExMod.Exiled.9.5.0\lib\net48\Exiled.Loader.dll</HintPath>
    </Reference>
    <Reference Include="Exiled.Permissions, Version=9.5.0.0, Culture=neutral, processorArchitecture=AMD64">
      <HintPath>..\packages\ExMod.Exiled.9.5.0\lib\net48\Exiled.Permissions.dll</HintPath>
=======
    <Reference Include="CommandSystem.Core, Version=0.0.0.0, Culture=neutral, processorArchitecture=MSIL">
      <HintPath>..\packages\ExMod.Exiled.9.5.1\lib\net48\CommandSystem.Core.dll</HintPath>
    </Reference>
    <Reference Include="Exiled.API, Version=9.5.1.0, Culture=neutral, processorArchitecture=Amd64">
      <HintPath>..\packages\ExMod.Exiled.9.5.1\lib\net48\Exiled.API.dll</HintPath>
    </Reference>
    <Reference Include="Exiled.CreditTags, Version=9.5.1.0, Culture=neutral, processorArchitecture=Amd64">
      <HintPath>..\packages\ExMod.Exiled.9.5.1\lib\net48\Exiled.CreditTags.dll</HintPath>
    </Reference>
    <Reference Include="Exiled.CustomItems, Version=9.5.1.0, Culture=neutral, processorArchitecture=Amd64">
      <HintPath>..\packages\ExMod.Exiled.9.5.1\lib\net48\Exiled.CustomItems.dll</HintPath>
    </Reference>
    <Reference Include="Exiled.CustomRoles, Version=9.5.1.0, Culture=neutral, processorArchitecture=Amd64">
      <HintPath>..\packages\ExMod.Exiled.9.5.1\lib\net48\Exiled.CustomRoles.dll</HintPath>
    </Reference>
    <Reference Include="Exiled.Events, Version=9.5.1.0, Culture=neutral, processorArchitecture=Amd64">
      <HintPath>..\packages\ExMod.Exiled.9.5.1\lib\net48\Exiled.Events.dll</HintPath>
    </Reference>
    <Reference Include="Exiled.Loader, Version=9.5.1.0, Culture=neutral, processorArchitecture=Amd64">
      <HintPath>..\packages\ExMod.Exiled.9.5.1\lib\net48\Exiled.Loader.dll</HintPath>
    </Reference>
    <Reference Include="Exiled.Permissions, Version=9.5.1.0, Culture=neutral, processorArchitecture=Amd64">
      <HintPath>..\packages\ExMod.Exiled.9.5.1\lib\net48\Exiled.Permissions.dll</HintPath>
>>>>>>> dbc870ca
    </Reference>
    <Reference Include="HintServiceMeow, Version=5.3.4.0, Culture=neutral, processorArchitecture=AMD64">
      <SpecificVersion>False</SpecificVersion>
      <HintPath>..\HintServiceMeow\bin\x64\Debug\HintServiceMeow.dll</HintPath>
    </Reference>
    <Reference Include="LabApi">
      <HintPath>..\HintServiceMeow\bin\x64\Release\LabApi.dll</HintPath>
    </Reference>
    <Reference Include="Mirror, Version=0.0.0.0, Culture=neutral, processorArchitecture=MSIL">
      <SpecificVersion>False</SpecificVersion>
      <HintPath>..\..\..\SCPSL插件依赖\Dev\Mirror.dll</HintPath>
    </Reference>
    <Reference Include="NorthwoodLib, Version=1.3.1.0, Culture=neutral, processorArchitecture=MSIL">
<<<<<<< HEAD
      <HintPath>..\packages\ExMod.Exiled.9.5.0\lib\net48\NorthwoodLib.dll</HintPath>
=======
      <HintPath>..\packages\ExMod.Exiled.9.5.1\lib\net48\NorthwoodLib.dll</HintPath>
    </Reference>
    <Reference Include="PluginAPI, Version=13.1.5.0, Culture=neutral, processorArchitecture=Amd64">
      <HintPath>..\packages\ExMod.Exiled.9.5.1\lib\net48\PluginAPI.dll</HintPath>
>>>>>>> dbc870ca
    </Reference>
    <Reference Include="System" />
    <Reference Include="System.Core" />
    <Reference Include="System.Xml.Linq" />
    <Reference Include="System.Data.DataSetExtensions" />
    <Reference Include="System.Data" />
    <Reference Include="System.Net.Http" />
    <Reference Include="System.Xml" />
    <Reference Include="UnityEngine">
      <HintPath>..\..\..\SCPSL插件依赖\Dev\UnityEngine.dll</HintPath>
    </Reference>
    <Reference Include="UnityEngine.CoreModule, Version=0.0.0.0, Culture=neutral, processorArchitecture=MSIL">
      <SpecificVersion>False</SpecificVersion>
      <HintPath>..\..\..\SCPSL插件依赖\Dev\UnityEngine.CoreModule.dll</HintPath>
    </Reference>
    <Reference Include="YamlDotNet, Version=11.0.0.0, Culture=neutral, PublicKeyToken=ec19458f3c15af5e, processorArchitecture=MSIL">
<<<<<<< HEAD
      <HintPath>..\packages\ExMod.Exiled.9.5.0\lib\net48\YamlDotNet.dll</HintPath>
=======
      <HintPath>..\packages\ExMod.Exiled.9.5.1\lib\net48\YamlDotNet.dll</HintPath>
>>>>>>> dbc870ca
    </Reference>
  </ItemGroup>
  <ItemGroup>
    <Compile Include="Plugin.cs" />
    <Compile Include="Properties\AssemblyInfo.cs" />
  </ItemGroup>
  <ItemGroup>
    <WCFMetadata Include="Connected Services\" />
  </ItemGroup>
  <ItemGroup>
    <None Include="packages.config" />
  </ItemGroup>
  <Import Project="$(MSBuildToolsPath)\Microsoft.CSharp.targets" />
</Project><|MERGE_RESOLUTION|>--- conflicted
+++ resolved
@@ -38,35 +38,6 @@
     <Reference Include="Assembly-CSharp-firstpass">
       <HintPath>..\..\..\SCPSL插件依赖\Master\Assembly-CSharp-firstpass.dll</HintPath>
     </Reference>
-<<<<<<< HEAD
-    <Reference Include="Assembly-CSharp-Publicized, Version=0.0.0.0, Culture=neutral, processorArchitecture=MSIL">
-      <SpecificVersion>False</SpecificVersion>
-      <HintPath>..\HintServiceMeow\bin\x64\Release\Assembly-CSharp-Publicized.dll</HintPath>
-    </Reference>
-    <Reference Include="CommandSystem.Core, Version=0.0.0.0, Culture=neutral, processorArchitecture=MSIL">
-      <HintPath>..\packages\ExMod.Exiled.9.5.0\lib\net48\CommandSystem.Core.dll</HintPath>
-    </Reference>
-    <Reference Include="Exiled.API, Version=9.5.0.0, Culture=neutral, processorArchitecture=AMD64">
-      <HintPath>..\packages\ExMod.Exiled.9.5.0\lib\net48\Exiled.API.dll</HintPath>
-    </Reference>
-    <Reference Include="Exiled.CreditTags, Version=9.5.0.0, Culture=neutral, processorArchitecture=AMD64">
-      <HintPath>..\packages\ExMod.Exiled.9.5.0\lib\net48\Exiled.CreditTags.dll</HintPath>
-    </Reference>
-    <Reference Include="Exiled.CustomItems, Version=9.5.0.0, Culture=neutral, processorArchitecture=AMD64">
-      <HintPath>..\packages\ExMod.Exiled.9.5.0\lib\net48\Exiled.CustomItems.dll</HintPath>
-    </Reference>
-    <Reference Include="Exiled.CustomRoles, Version=9.5.0.0, Culture=neutral, processorArchitecture=AMD64">
-      <HintPath>..\packages\ExMod.Exiled.9.5.0\lib\net48\Exiled.CustomRoles.dll</HintPath>
-    </Reference>
-    <Reference Include="Exiled.Events, Version=9.5.0.0, Culture=neutral, processorArchitecture=AMD64">
-      <HintPath>..\packages\ExMod.Exiled.9.5.0\lib\net48\Exiled.Events.dll</HintPath>
-    </Reference>
-    <Reference Include="Exiled.Loader, Version=9.5.0.0, Culture=neutral, processorArchitecture=AMD64">
-      <HintPath>..\packages\ExMod.Exiled.9.5.0\lib\net48\Exiled.Loader.dll</HintPath>
-    </Reference>
-    <Reference Include="Exiled.Permissions, Version=9.5.0.0, Culture=neutral, processorArchitecture=AMD64">
-      <HintPath>..\packages\ExMod.Exiled.9.5.0\lib\net48\Exiled.Permissions.dll</HintPath>
-=======
     <Reference Include="CommandSystem.Core, Version=0.0.0.0, Culture=neutral, processorArchitecture=MSIL">
       <HintPath>..\packages\ExMod.Exiled.9.5.1\lib\net48\CommandSystem.Core.dll</HintPath>
     </Reference>
@@ -90,7 +61,6 @@
     </Reference>
     <Reference Include="Exiled.Permissions, Version=9.5.1.0, Culture=neutral, processorArchitecture=Amd64">
       <HintPath>..\packages\ExMod.Exiled.9.5.1\lib\net48\Exiled.Permissions.dll</HintPath>
->>>>>>> dbc870ca
     </Reference>
     <Reference Include="HintServiceMeow, Version=5.3.4.0, Culture=neutral, processorArchitecture=AMD64">
       <SpecificVersion>False</SpecificVersion>
@@ -104,14 +74,10 @@
       <HintPath>..\..\..\SCPSL插件依赖\Dev\Mirror.dll</HintPath>
     </Reference>
     <Reference Include="NorthwoodLib, Version=1.3.1.0, Culture=neutral, processorArchitecture=MSIL">
-<<<<<<< HEAD
-      <HintPath>..\packages\ExMod.Exiled.9.5.0\lib\net48\NorthwoodLib.dll</HintPath>
-=======
       <HintPath>..\packages\ExMod.Exiled.9.5.1\lib\net48\NorthwoodLib.dll</HintPath>
     </Reference>
     <Reference Include="PluginAPI, Version=13.1.5.0, Culture=neutral, processorArchitecture=Amd64">
       <HintPath>..\packages\ExMod.Exiled.9.5.1\lib\net48\PluginAPI.dll</HintPath>
->>>>>>> dbc870ca
     </Reference>
     <Reference Include="System" />
     <Reference Include="System.Core" />
@@ -128,11 +94,7 @@
       <HintPath>..\..\..\SCPSL插件依赖\Dev\UnityEngine.CoreModule.dll</HintPath>
     </Reference>
     <Reference Include="YamlDotNet, Version=11.0.0.0, Culture=neutral, PublicKeyToken=ec19458f3c15af5e, processorArchitecture=MSIL">
-<<<<<<< HEAD
-      <HintPath>..\packages\ExMod.Exiled.9.5.0\lib\net48\YamlDotNet.dll</HintPath>
-=======
       <HintPath>..\packages\ExMod.Exiled.9.5.1\lib\net48\YamlDotNet.dll</HintPath>
->>>>>>> dbc870ca
     </Reference>
   </ItemGroup>
   <ItemGroup>
@@ -145,5 +107,8 @@
   <ItemGroup>
     <None Include="packages.config" />
   </ItemGroup>
+  <ItemGroup>
+    <None Include="packages.config" />
+  </ItemGroup>
   <Import Project="$(MSBuildToolsPath)\Microsoft.CSharp.targets" />
 </Project>