﻿using HintServiceMeow.Core.Models.Hints;
using System;
using System.Collections.Generic;
using System.Collections.ObjectModel;
using System.Collections.Specialized;
using System.Linq;

namespace HintServiceMeow.Core.Models
{
    /// <summary>
    /// The collection of hints. This class is used to store and manage hints in PlayerDisplay.
    /// HintList are used for API and HintGroup are used for internal usage.
    /// </summary>
    public class HintCollection : INotifyCollectionChanged
    {
<<<<<<< HEAD
        private readonly object _lock = new();
        private readonly Dictionary<string, ObservableCollection<AbstractHint>> _hintGroups = new();
=======
        private readonly object _lock = new object();
        private readonly Dictionary<string, ObservableCollection<AbstractHint>> _hintGroups = new Dictionary<string, ObservableCollection<AbstractHint>>();
>>>>>>> e3a9f61d

        public event NotifyCollectionChangedEventHandler CollectionChanged;

        private void OnCollectionChanged(object sender, NotifyCollectionChangedEventArgs argument)
        {
            CollectionChanged?.Invoke(this, argument);
        }

        public List<List<AbstractHint>> AllGroups
        {
            get
            {
                lock (_lock)
                {
                    return _hintGroups.Values.Select(x => x.ToList()).ToList();
                }
            }
        }

        internal void AddHint(string assemblyName, AbstractHint hint)
        {
            lock (_lock)
            {
                if (!_hintGroups.TryGetValue(assemblyName, out ObservableCollection<AbstractHint> collection))
                {
                    collection = new ObservableCollection<AbstractHint>();
                    collection.CollectionChanged += OnCollectionChanged;
                    _hintGroups.Add(assemblyName, collection);
                }

                collection.Add(hint);
            }
        }

        internal void RemoveHint(string assemblyName, AbstractHint hint)
        {
            lock (_lock)
            {
                //If assemblyName is null, remove the hint from all groups.
                if (assemblyName is null)
                {
                    foreach (var collection in _hintGroups.Values)
                    {
                        collection.Remove(hint);
                    }
                    return;
                }

                //If assemblyName is not null, remove the hint from the specified group.
                if (!_hintGroups.TryGetValue(assemblyName, out ObservableCollection<AbstractHint> assemblyCollection))
                    return;

                assemblyCollection.Remove(hint);
            }
        }

        internal void RemoveHint(string assemblyName, Func<AbstractHint, bool> predicate)
        {
            lock (_lock)
            {
                //If assemblyName is null, remove all hints that satisfy the predicate from all groups.
                if (assemblyName is null)
                {
                    foreach (var collection in _hintGroups.Values)
                    {
                        foreach (AbstractHint hint in collection.Where(predicate).ToList())
                        {
                            collection.Remove(hint);
                        }
                    }

                    return;
                }

                //If assemblyName is not null, remove all hints that satisfy the predicate from the specified group.
                if (!_hintGroups.TryGetValue(assemblyName, out ObservableCollection<AbstractHint> assemblyCollection))
                    return;

                foreach (AbstractHint hint in assemblyCollection.Where(predicate).ToList())
                {
                    assemblyCollection.Remove(hint);
                }
            }
        }

        internal void ClearHints(string assemblyName)
        {
            lock (_lock)
            {
                //If assemblyName is null, clear all groups.
                if (assemblyName is null)
                {
                    foreach (var collection in _hintGroups.Values)
                    {
                        collection.Clear();
                    }

                    return;
                }

                //If assemblyName is not null, clear the specified group.
                if (!_hintGroups.TryGetValue(assemblyName, out ObservableCollection<AbstractHint> assemblyCollection))
                    return;

                assemblyCollection.Clear();
            }
        }

        public IEnumerable<AbstractHint> GetHints(string assemblyName)
        {
            lock (_lock)
            {
                if (assemblyName is null)
                    return _hintGroups.Values.SelectMany(x => x).ToList();

                if (!_hintGroups.TryGetValue(assemblyName, out ObservableCollection<AbstractHint> collection))
                    return Enumerable.Empty<AbstractHint>();

                return collection.ToList();
            }
        }

        public IEnumerable<AbstractHint> GetHints(string assemblyName, Func<AbstractHint, bool> predicate)
        {
            if (assemblyName is null)
                return GetHints(null).Where(predicate);

            return GetHints(assemblyName).Where(predicate);
        }
    }
}<|MERGE_RESOLUTION|>--- conflicted
+++ resolved
@@ -13,13 +13,8 @@
     /// </summary>
     public class HintCollection : INotifyCollectionChanged
     {
-<<<<<<< HEAD
-        private readonly object _lock = new();
-        private readonly Dictionary<string, ObservableCollection<AbstractHint>> _hintGroups = new();
-=======
         private readonly object _lock = new object();
         private readonly Dictionary<string, ObservableCollection<AbstractHint>> _hintGroups = new Dictionary<string, ObservableCollection<AbstractHint>>();
->>>>>>> e3a9f61d
 
         public event NotifyCollectionChangedEventHandler CollectionChanged;
 
