﻿using HintServiceMeow.Core.Utilities.Tools;
using MEC;
using System;
using System.Collections.Generic;
using System.Diagnostics;
using System.Reflection;
using System.Threading;

namespace HintServiceMeow.Core.Utilities
{
    internal class TaskScheduler
    {
        private readonly Action _action;

        private readonly TimeSpan _interval;

        public bool Paused { get; set; }

        public Stopwatch IntervalStopwatch { get; } = Stopwatch.StartNew();
        public DateTime ScheduledActionTime { get; private set; }
        
        public CoroutineHandle Coroutine { get; set; }

        private readonly ReaderWriterLockSlim _actionTimeLock = new();

        public TaskScheduler(TimeSpan interval, Action action)
        {
            this._interval = interval;
            this._action = action ?? throw new ArgumentNullException(nameof(action));

            if (interval > TimeSpan.Zero)
            {
                //Force to change the elapsed time of the stopwatch
                //This is evil......
                _actionTimeLock.EnterWriteLock();
                try
                {
                    FieldInfo timerElapsedField = typeof(Stopwatch).GetField("elapsed", BindingFlags.IgnoreCase | BindingFlags.Instance | BindingFlags.NonPublic);
                    timerElapsedField?.SetValue(IntervalStopwatch, interval.Ticks);
                }
                finally
                {
                    _actionTimeLock.ExitWriteLock();
                }
            }

            MainThreadDispatcher.Dispatch(() => Coroutine = Timing.RunCoroutine(TaskCoroutineMethod()));
        }

        public void StartAction()
        {
            _actionTimeLock.EnterWriteLock();

            try
            {
                ScheduledActionTime = DateTime.MinValue;
            }
            finally
            {
                _actionTimeLock.ExitWriteLock();
            }
        }

        public void StartAction(float delay, DelayType delayType)
        {
            _actionTimeLock.EnterWriteLock();

            try
            {
                if (ScheduledActionTime == DateTime.MaxValue)
                {
                    ScheduledActionTime = DateTime.Now.AddSeconds(delay);
                    return;
                }

                switch (delayType)
                {
                    case DelayType.KeepFastest:
                        if (ScheduledActionTime > DateTime.Now.AddSeconds(delay))
                            ScheduledActionTime = DateTime.Now.AddSeconds(delay);
                        break;
                    case DelayType.KeepLatest:
                        if (ScheduledActionTime < DateTime.Now.AddSeconds(delay))
                            ScheduledActionTime = DateTime.Now.AddSeconds(delay);
                        break;
                    case DelayType.Override:
                        ScheduledActionTime = DateTime.Now.AddSeconds(delay);
                        break;
                }
            }
            finally
            {
                _actionTimeLock.ExitWriteLock();
            }
        }

        public bool IsReadyForNextAction()
        {
            _actionTimeLock.EnterReadLock();

            try
            {
                return _interval < IntervalStopwatch.Elapsed;
            }
            finally
            {
                _actionTimeLock.ExitReadLock();
            }
        }

<<<<<<< HEAD
=======
        public void PauseIntervalStopwatch()
        {
            IntervalStopwatch.Stop();
            Paused = true;
        }

        public void ResumeIntervalStopwatch()
        {
            IntervalStopwatch.Start();
            Paused = false;
        }

        /// <summary>
        /// Not thread safe
        /// </summary>
        public void Destruct()
        {
            Timing.KillCoroutines(this.Coroutine);
        }

>>>>>>> dbc870ca
        private IEnumerator<float> TaskCoroutineMethod()
        {
            while (true)
            {
                while (true)
                {
                    yield return Timing.WaitForOneFrame;

                    _actionTimeLock.EnterReadLock();

                    //Reset error flag
                    bool isSuccessful = true;

                    try
                    {
                        //Check if the action should be executed, if not, continue, else, break the loop
                        if (_interval > IntervalStopwatch.Elapsed)
                            continue;

                        if (DateTime.Now < ScheduledActionTime)
                            continue;

                        if (!Paused)
                            break;
                    }
                    catch (Exception ex)
                    {
                        LogTool.Error(ex);
                        isSuccessful = false; //If an error occurs, set error flag to false
                    }
                    finally
                    {
                        _actionTimeLock.ExitReadLock();
                    }

                    //If an error occurs, wait for a while so it will not stuck the log.
                    if (!isSuccessful)
                    {
                        yield return Timing.WaitForSeconds(0.5f);
                    }
                }

                //Reset timer
                _actionTimeLock.EnterWriteLock();
                try
                {
                    IntervalStopwatch.Restart();//Reset timer
                    ScheduledActionTime = DateTime.MaxValue; //Reset scheduled action time
                }
                catch (Exception ex)
                {
                    LogTool.Error(ex);
                }
                finally
                {
                    _actionTimeLock.ExitWriteLock();
                }

                //start action
                try
                {
                    _action.Invoke();
                }
                catch (Exception ex)
                {
                    LogTool.Error(ex);
                }
            }
        }

        public enum DelayType
        {
            /// <summary>
            /// Only keep the fastest action time
            /// </summary>
            KeepFastest,
            /// <summary>
            /// Only keep the latest action time
            /// </summary>
            KeepLatest,
            /// <summary>
            /// Update the action time without comparing
            /// </summary>
            Override
        }
    }
}<|MERGE_RESOLUTION|>--- conflicted
+++ resolved
@@ -108,20 +108,6 @@
             }
         }
 
-<<<<<<< HEAD
-=======
-        public void PauseIntervalStopwatch()
-        {
-            IntervalStopwatch.Stop();
-            Paused = true;
-        }
-
-        public void ResumeIntervalStopwatch()
-        {
-            IntervalStopwatch.Start();
-            Paused = false;
-        }
-
         /// <summary>
         /// Not thread safe
         /// </summary>
@@ -129,8 +115,7 @@
         {
             Timing.KillCoroutines(this.Coroutine);
         }
-
->>>>>>> dbc870ca
+        
         private IEnumerator<float> TaskCoroutineMethod()
         {
             while (true)
