﻿using HintServiceMeow.Core.Utilities.Tools;
using MEC;
using System;
using System.Collections.Generic;
using System.Diagnostics;
using System.Reflection;
using System.Threading;

namespace HintServiceMeow.Core.Utilities
{
    internal class TaskScheduler
    {
        private readonly Action _action;

        private readonly TimeSpan _interval;

        public bool Paused { get; set; }

<<<<<<< HEAD
        public Stopwatch IntervalStopwatch { get; } = Stopwatch.StartNew();
=======
        public DateTime ScheduledActionTime { get; private set; }
>>>>>>> e3a9f61d

        public DateTime ScheduledActionTime { get; private set; }

        private readonly ReaderWriterLockSlim _actionTimeLock = new();

        public TaskScheduler(TimeSpan interval, Action action)
        {
            this._interval = interval;
            this._action = action ?? throw new ArgumentNullException(nameof(action));

            if (interval > TimeSpan.Zero)
            {
                //Force to change the elapsed time of the stopwatch
                //This is evil......
                _actionTimeLock.EnterWriteLock();
                try
                {
                    FieldInfo timerElapsedField = typeof(Stopwatch).GetField("elapsed", BindingFlags.IgnoreCase | BindingFlags.Instance | BindingFlags.NonPublic);
<<<<<<< HEAD

                    timerElapsedField.SetValue(IntervalStopwatch, interval.Ticks);
=======
                    timerElapsedField?.SetValue(IntervalStopwatch, interval.Ticks);
>>>>>>> e3a9f61d
                }
                finally
                {
                    _actionTimeLock.ExitWriteLock();
                }
            }

            MainThreadDispatcher.Dispatch(() => Timing.RunCoroutine(TaskCoroutineMethod()));
        }

        public void StartAction()
        {
            _actionTimeLock.EnterWriteLock();

            try
            {
                ScheduledActionTime = DateTime.MinValue;
            }
            finally
            {
                _actionTimeLock.ExitWriteLock();
            }
        }

        public void StartAction(float delay, DelayType delayType)
        {
            _actionTimeLock.EnterWriteLock();

            try
            {
                if (ScheduledActionTime == DateTime.MaxValue)
                {
                    ScheduledActionTime = DateTime.Now.AddSeconds(delay);
                    return;
                }

                switch (delayType)
                {
                    case DelayType.KeepFastest:
                        if (ScheduledActionTime > DateTime.Now.AddSeconds(delay))
                            ScheduledActionTime = DateTime.Now.AddSeconds(delay);
                        break;
                    case DelayType.KeepLatest:
                        if (ScheduledActionTime < DateTime.Now.AddSeconds(delay))
                            ScheduledActionTime = DateTime.Now.AddSeconds(delay);
                        break;
                    case DelayType.Override:
                        ScheduledActionTime = DateTime.Now.AddSeconds(delay);
                        break;
                }
            }
            finally
            {
                _actionTimeLock.ExitWriteLock();
            }
        }

        public bool IsReadyForNextAction()
        {
            _actionTimeLock.EnterReadLock();

            try
            {
                return _interval < IntervalStopwatch.Elapsed;
            }
            finally
            {
                _actionTimeLock.ExitReadLock();
            }
        }

        private IEnumerator<float> TaskCoroutineMethod()
        {
            while (true)
            {
                while (true)
                {
                    yield return Timing.WaitForOneFrame;

                    _actionTimeLock.EnterReadLock();

                    //Reset error flag
                    bool isSuccessful = true;

                    try
                    {
<<<<<<< HEAD
                        if (_interval > IntervalStopwatch.Elapsed)
                            return false;
=======
                        //Check if the action should be executed, if not, continue, else, break the loop
                        if (_interval > IntervalStopwatch.Elapsed)
                            continue;
>>>>>>> e3a9f61d

                        if (DateTime.Now < ScheduledActionTime)
                            continue;

                        if (!Paused)
                            break;
                    }
                    catch (Exception ex)
                    {
                        LogTool.Error(ex);
                        isSuccessful = false; //If an error occurs, set error flag to false
                    }
                    finally
                    {
                        _actionTimeLock.ExitReadLock();
                    }

                    //If an error occurs, wait for a while so it will not stuck the log.
                    if (!isSuccessful)
                    {
                        yield return Timing.WaitForSeconds(0.5f);
                    }
                }

                //Reset timer
                _actionTimeLock.EnterWriteLock();
                try
                {
                    IntervalStopwatch.Restart();//Reset timer
                    ScheduledActionTime = DateTime.MaxValue; //Reset scheduled action time
                }
                catch (Exception ex)
                {
                    LogTool.Error(ex);
                }
                finally
                {
                    _actionTimeLock.ExitWriteLock();
                }

                //start action
                try
                {
                    _action.Invoke();
                }
                catch (Exception ex)
                {
                    LogTool.Error(ex);
                }
            }
        }

        public enum DelayType
        {
            /// <summary>
            /// Only keep the fastest action time
            /// </summary>
            KeepFastest,
            /// <summary>
            /// Only keep the latest action time
            /// </summary>
            KeepLatest,
            /// <summary>
            /// Update the action time without comparing
            /// </summary>
            Override
        }
    }
}<|MERGE_RESOLUTION|>--- conflicted
+++ resolved
@@ -16,12 +16,7 @@
 
         public bool Paused { get; set; }
 
-<<<<<<< HEAD
         public Stopwatch IntervalStopwatch { get; } = Stopwatch.StartNew();
-=======
-        public DateTime ScheduledActionTime { get; private set; }
->>>>>>> e3a9f61d
-
         public DateTime ScheduledActionTime { get; private set; }
 
         private readonly ReaderWriterLockSlim _actionTimeLock = new();
@@ -39,12 +34,7 @@
                 try
                 {
                     FieldInfo timerElapsedField = typeof(Stopwatch).GetField("elapsed", BindingFlags.IgnoreCase | BindingFlags.Instance | BindingFlags.NonPublic);
-<<<<<<< HEAD
-
-                    timerElapsedField.SetValue(IntervalStopwatch, interval.Ticks);
-=======
                     timerElapsedField?.SetValue(IntervalStopwatch, interval.Ticks);
->>>>>>> e3a9f61d
                 }
                 finally
                 {
@@ -131,14 +121,9 @@
 
                     try
                     {
-<<<<<<< HEAD
-                        if (_interval > IntervalStopwatch.Elapsed)
-                            return false;
-=======
                         //Check if the action should be executed, if not, continue, else, break the loop
                         if (_interval > IntervalStopwatch.Elapsed)
                             continue;
->>>>>>> e3a9f61d
 
                         if (DateTime.Now < ScheduledActionTime)
                             continue;
