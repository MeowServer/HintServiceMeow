﻿using HintServiceMeow.Core.Enum;
using HintServiceMeow.Core.Interface;
using HintServiceMeow.Core.Models;
using HintServiceMeow.Core.Models.Arguments;
using HintServiceMeow.Core.Models.Hints;
using HintServiceMeow.Core.Utilities.Parser;
using HintServiceMeow.Core.Utilities.Tools;
using MEC;
using Mirror;
using System;
using System.Collections.Concurrent;
using System.Collections.Generic;
using System.ComponentModel;
using System.Linq;
using System.Reflection;
using System.Threading.Tasks;

namespace HintServiceMeow.Core.Utilities
{
    /// <summary>
    /// Represent a player's display. This class is used to manage hints and update hint to player's display
    /// </summary>
    public class PlayerDisplay
    {
        /// <summary>
        /// The player this instance bind to
        /// </summary>
        public ReferenceHub ReferenceHub { get; }
        public NetworkConnection ConnectionToClient { get; }

        /// <summary>
        /// Invoke every tick when ReferenceHub display is ready to update.
        /// </summary>
        public event UpdateAvailableEventHandler UpdateAvailable;
        public delegate void UpdateAvailableEventHandler(UpdateAvailableEventArg ev);

<<<<<<< HEAD
        private static readonly HashSet<PlayerDisplay> PlayerDisplayList = new();
        private static readonly object PlayerDisplayListLock = new();
=======
        private static readonly HashSet<PlayerDisplay> PlayerDisplayList = new HashSet<PlayerDisplay>();
        private static readonly object _playerDisplayListLock = new object();
>>>>>>> e3a9f61d

        private readonly ConcurrentBag<IDisplayOutput> _displayOutputs = new() { new DefaultDisplayOutput() };

        private readonly HintCollection _hints = new HintCollection();
        private readonly TaskScheduler _taskScheduler;//Initialize in constructor
        private IHintParser _hintParser = new HintParser();
        private ICompatibilityAdaptor _adapter;//Initialize in constructor

        private CoroutineHandle _coroutine;//Initialize in constructor(MultiThreadTool)

        private Task _currentParserTask;
        private readonly object _currentParserTaskLock = new object();

        private PlayerDisplay(ReferenceHub referenceHub)
        {
            this.ConnectionToClient = referenceHub.netIdentity.connectionToClient;
            this.ReferenceHub = referenceHub;

            this._taskScheduler = new TaskScheduler(TimeSpan.Zero, () =>
            {
                _taskScheduler.Paused = true;//Pause action until the parser task is finishing
                StartParserTask();
            });

            this._adapter = new CompatibilityAdaptor(this);

            this._hints.CollectionChanged += (_, __) => ScheduleUpdate();

            MainThreadDispatcher.Dispatch(() => this._coroutine = Timing.RunCoroutine(CoroutineMethod()));
        }

        internal static void Destruct(ReferenceHub referenceHub)
        {
            lock (PlayerDisplayListLock)
            {
                PlayerDisplay pd = PlayerDisplayList.FirstOrDefault(x => x.ReferenceHub == referenceHub);

                if (pd is null)
                    return;

                MainThreadDispatcher.Dispatch(() => Timing.KillCoroutines(pd._coroutine));
                PlayerDisplayList.Remove(pd);
            }
        }

        internal static void ClearInstance()
        {
            lock (PlayerDisplayListLock)
            {
                PlayerDisplayList.Clear();
            }
        }

        public ConcurrentBag<IDisplayOutput> DisplayOutputs => _displayOutputs;

        public IHintParser HintParser
        {
            get => _hintParser;
            set => _hintParser = value ?? throw new ArgumentNullException(nameof(value));
        }

        public ICompatibilityAdaptor CompatibilityAdaptor
        {
            get => _adapter;
            set => _adapter = value ?? throw new ArgumentNullException(nameof(value));
        }

        private IEnumerator<float> CoroutineMethod()
        {
            while (true)
            {
                yield return Timing.WaitForOneFrame;

                //If player has quit, then stop the coroutine
                if (this.ReferenceHub == null)
                    break;

                //Reset the success flag
                bool isSuccessful = true;

                try
                {
                    //Periodic update
                    if (_taskScheduler.IntervalStopwatch.Elapsed > TimeSpan.FromSeconds(5))
                        ScheduleUpdate();

                    if (_taskScheduler.IsReadyForNextAction())
                    {
                        UpdateAvailable?.Invoke(new UpdateAvailableEventArg(this));
                    }
                }
                catch (Exception ex)
                {
                    LogTool.Error(ex);
                    isSuccessful = false; //If error occurred, set the success flag to false
                }

                //If the update is not successful, wait for a while before trying again so that it will not stuck the log.
                if (!isSuccessful)
                {
                    yield return Timing.WaitForSeconds(1f);
                }
            }
        }

        private void OnHintUpdate(object sender, PropertyChangedEventArgs ev)
        {
<<<<<<< HEAD
            if (sender is not AbstractHint hint)
            {
                throw new ArgumentException("The sender is not an AbstractHint");
            }
=======
            if (!(sender is AbstractHint hint))
                return;
>>>>>>> e3a9f61d

            //Skip if the hint's property changed when it is hided
            if (ev.PropertyName != "Hide" && hint.Hide)
                return;

            if (hint.SyncSpeed == HintSyncSpeed.UnSync)
                return;

            float maxWaitingTime;
            switch (hint.SyncSpeed)
            {
                case HintSyncSpeed.Fastest:
                    maxWaitingTime = 0;
                    break;
                case HintSyncSpeed.Fast:
                    maxWaitingTime = 0.1f;
                    break;
                case HintSyncSpeed.Normal:
                    maxWaitingTime = 0.3f;
                    break;
                case HintSyncSpeed.Slow:
                    maxWaitingTime = 1f;
                    break;
                case HintSyncSpeed.Slowest:
                    maxWaitingTime = 3f;
                    break;
                default:
                    throw new ArgumentOutOfRangeException();
            }

            ScheduleUpdate(maxWaitingTime, hint);
        }

        private void ScheduleUpdate(float maxWaitingTime = float.MinValue, AbstractHint updatingHint = null)
        {
            if (maxWaitingTime <= 0)
            {
                _taskScheduler.StartAction();
                return;
            }

            IEnumerable<AbstractHint> predictingHints = _hints.AllGroups.SelectMany(x => x);

            if (updatingHint != null)
            {
                predictingHints = predictingHints.Where(h => h.SyncSpeed >= updatingHint.SyncSpeed && h != updatingHint);
            }

            TimeSpan maxWaitingTimeSpan = TimeSpan.FromSeconds(maxWaitingTime);
            DateTime now = DateTime.Now;

            DateTime delayedUpdateTime = predictingHints
                .Select(h => h.UpdateAnalyser.EstimateNextUpdate())
                .Where(x => x - now >= TimeSpan.Zero && x - now <= maxWaitingTimeSpan)
                .DefaultIfEmpty(now)
                .Max();

            float delay = (float)(delayedUpdateTime - now).TotalSeconds;
            delay = Math.Max(maxWaitingTime, delay * 1.1f); //Increase by 10% to make increase hit rate of prediction

            if (delay <= 0)
                _taskScheduler.StartAction();
            else
                _taskScheduler.StartAction(delay, TaskScheduler.DelayType.KeepFastest);
        }

        /// <summary>
        /// Force an update when the update is available. You do not have to use this method unless you are using HintSyncSpeed.UnSync
        /// </summary>
        public void ForceUpdate(bool useFastUpdate = false)
        {
            ScheduleUpdate(useFastUpdate ? 0f : 0.3f);
        }

        private void StartParserTask()
        {
            lock (_currentParserTaskLock)
            {
                if (!(_currentParserTask is null))
                    return;

                _currentParserTask =
                    Task.Run(() =>
                    {
                        try
                        {
                            return _hintParser.ParseToMessage(_hints);
                        }
                        catch (Exception ex)
                        {
                            LogTool.Error(ex);
                            return string.Empty;
                        }
                    })
                    .ContinueWith(parserTask =>
                    {
                        MainThreadDispatcher.Dispatch(() =>
                        {
                            try
                            {
                                SendHint(parserTask.Result);
                            }
                            catch (Exception ex)
                            {
                                LogTool.Error(ex);
                            }
                            finally
                            {
                                _taskScheduler.Paused = false; //Resume action after the parser task is finishing

                                lock (_currentParserTaskLock)
                                {
                                    _currentParserTask = null;
                                }
                            }
                        });
                    });
            }
        }

        private void SendHint(string text)
        {
            foreach (IDisplayOutput output in _displayOutputs.ToArray())
            {
                try
                {
                    output.ShowHint(new DisplayOutputArg(this, text));
                }
                catch (Exception ex)
                {
                    LogTool.Error(ex);
                }
            }
        }

        /// <summary>
        /// Get the PlayerDisplay instance of the player. If the instance have not been created yet, then it will create one.
        /// Not Thread Safe
        /// </summary>
        public static PlayerDisplay Get(ReferenceHub referenceHub)
        {
            if (referenceHub is null)
                throw new ArgumentNullException(nameof(referenceHub));

            lock (PlayerDisplayListLock)
            {
                PlayerDisplay existing = PlayerDisplayList.FirstOrDefault(x => x.ReferenceHub == referenceHub);

                if (!(existing is null))
                    return existing;

                PlayerDisplay newPlayerDisplay = new(referenceHub);
                PlayerDisplayList.Add(newPlayerDisplay);
                return newPlayerDisplay;
            }
        }

        /// <summary>
        /// Get the PlayerDisplay instance of the player. If the instance have not been created yet, then it will create one.
        /// Not Thread Safe
        /// </summary>
        public static PlayerDisplay Get(LabApi.Features.Wrappers.Player player)
        {
            if (player is null)
                throw new ArgumentNullException(nameof(player));

            return Get(player.ReferenceHub);
        }

#if EXILED
        /// <summary>
        /// Get the PlayerDisplay instance of the player. If the instance have not been created yet, then it will create one.
        /// Not Thread Safe
        /// </summary>
        public static PlayerDisplay Get(Exiled.API.Features.Player player)
        {
            if (player is null)
                throw new ArgumentNullException(nameof(player));

            return Get(player.ReferenceHub);
        }
#endif

        public void AddHint(AbstractHint hint)
        {
            if (hint is null)
                return;

            this.InternalAddHint(Assembly.GetCallingAssembly().FullName, hint);
        }

        public void AddHint(IEnumerable<AbstractHint> hints)
        {
            if (hints is null)
                return;

            this.InternalAddHint(Assembly.GetCallingAssembly().FullName, hints);
        }

        public void RemoveHint(AbstractHint hint)
        {
            if (hint is null)
                return;

            this.InternalRemoveHint(Assembly.GetCallingAssembly().FullName, hint);
        }

        public void RemoveHint(IEnumerable<AbstractHint> hints)
        {
            if (hints is null)
                return;

            this.InternalRemoveHint(Assembly.GetCallingAssembly().FullName, hints);
        }

        public void RemoveHint(string id)
        {
            if (id is null)
                throw new ArgumentNullException(nameof(id));

            if (id == string.Empty)
                throw new ArgumentException("A empty string had been passed to RemoveHint");

            this.InternalRemoveHint(Assembly.GetCallingAssembly().FullName, id);
        }

        public void RemoveHint(Guid id)
        {
            this.InternalRemoveHint(Assembly.GetCallingAssembly().FullName, id);
        }

        public void ClearHint()
        {
            this.InternalClearHint(Assembly.GetCallingAssembly().FullName);
        }

        /// <summary>
        /// Return the first hin that match the id
        /// </summary>
        public AbstractHint GetHint(string id)
        {
            if (id is null)
                throw new ArgumentNullException(nameof(id));

            if (id == string.Empty)
                throw new ArgumentException("A empty string had been passed to GetHint");

            return InternalGetHints(Assembly.GetCallingAssembly().FullName, x => x.Id == id).FirstOrDefault();
        }

        public IEnumerable<AbstractHint> GetHints(string id)
        {
            if (id is null)
                throw new ArgumentNullException(nameof(id));

            if (id == string.Empty)
                throw new ArgumentException("A empty string had been passed to GetHints");

            return InternalGetHints(Assembly.GetCallingAssembly().FullName, x => x.Id == id);
        }

        public AbstractHint GetHint(Guid id)
        {
            return InternalGetHints(Assembly.GetCallingAssembly().FullName, x => x.Guid == id).FirstOrDefault();
        }

        public IEnumerable<AbstractHint> GetHints()
        {
            return this.InternalGetHints(Assembly.GetCallingAssembly().FullName);
        }

        internal void InternalAddHint(string name, AbstractHint hint)
        {
            hint.PropertyChanged += OnHintUpdate;
            UpdateAvailable += hint.TryUpdateHint;

            _hints.AddHint(name, hint);
        }

        internal void InternalAddHint(string name, IEnumerable<AbstractHint> hints)
        {
            foreach (AbstractHint hint in hints)
            {
                hint.PropertyChanged += OnHintUpdate;
                UpdateAvailable += hint.TryUpdateHint;

                _hints.AddHint(name, hint);
            }
        }

        internal void InternalRemoveHint(string name, AbstractHint hint)
        {
            hint.PropertyChanged -= OnHintUpdate;
            UpdateAvailable -= hint.TryUpdateHint;

            _hints.RemoveHint(name, hint);
        }

        internal void InternalRemoveHint(string name, IEnumerable<AbstractHint> hints)
        {
            foreach (AbstractHint hint in hints)
            {
                hint.PropertyChanged -= OnHintUpdate;
                UpdateAvailable -= hint.TryUpdateHint;

                _hints.RemoveHint(name, hint);
            }
        }

        internal void InternalRemoveHint(string name, Guid guid)
        {
            AbstractHint hint = _hints.GetHints(name).FirstOrDefault(x => x.Guid.Equals(guid));

            if (hint == null)
                return;

            hint.PropertyChanged -= OnHintUpdate;
            UpdateAvailable -= hint.TryUpdateHint;

            _hints.RemoveHint(name, x => x.Guid.Equals(guid));
        }

        internal void InternalRemoveHint(string name, string id)
        {
            IEnumerable<AbstractHint> removeList = _hints.GetHints(name).Where(predicate => predicate.Id == id);

            foreach (AbstractHint hint in removeList)
            {
                hint.PropertyChanged -= OnHintUpdate;
                UpdateAvailable -= hint.TryUpdateHint;
            }

            _hints.RemoveHint(name, x => x.Id.Equals(id));
        }

        internal void InternalClearHint(string name)
        {
            foreach (AbstractHint hint in _hints.GetHints(name).ToList())
            {
                hint.PropertyChanged -= OnHintUpdate;
                UpdateAvailable -= hint.TryUpdateHint;
            }

            _hints.ClearHints(name);
        }

        internal IEnumerable<AbstractHint> InternalGetHints(string name)
        {
            return _hints.GetHints(name);
        }

        internal IEnumerable<AbstractHint> InternalGetHints(string name, Func<AbstractHint, bool> predicate)
        {
            return _hints.GetHints(name, predicate);
        }

        internal void ShowCompatibilityHint(string assemblyName, string content, float duration) => this._adapter.ShowHint(new CompatibilityAdaptorArg(assemblyName, content, duration));

        /// <summary>
        /// Argument for UpdateAvailable Event
        /// </summary>
        public class UpdateAvailableEventArg
        {
            public PlayerDisplay PlayerDisplay { get; set; }

            internal UpdateAvailableEventArg(PlayerDisplay playerDisplay)
            {
                this.PlayerDisplay = playerDisplay;
            }
        }
    }
}<|MERGE_RESOLUTION|>--- conflicted
+++ resolved
@@ -34,13 +34,8 @@
         public event UpdateAvailableEventHandler UpdateAvailable;
         public delegate void UpdateAvailableEventHandler(UpdateAvailableEventArg ev);
 
-<<<<<<< HEAD
-        private static readonly HashSet<PlayerDisplay> PlayerDisplayList = new();
-        private static readonly object PlayerDisplayListLock = new();
-=======
         private static readonly HashSet<PlayerDisplay> PlayerDisplayList = new HashSet<PlayerDisplay>();
         private static readonly object _playerDisplayListLock = new object();
->>>>>>> e3a9f61d
 
         private readonly ConcurrentBag<IDisplayOutput> _displayOutputs = new() { new DefaultDisplayOutput() };
 
@@ -148,15 +143,8 @@
 
         private void OnHintUpdate(object sender, PropertyChangedEventArgs ev)
         {
-<<<<<<< HEAD
-            if (sender is not AbstractHint hint)
-            {
-                throw new ArgumentException("The sender is not an AbstractHint");
-            }
-=======
             if (!(sender is AbstractHint hint))
                 return;
->>>>>>> e3a9f61d
 
             //Skip if the hint's property changed when it is hided
             if (ev.PropertyName != "Hide" && hint.Hide)
